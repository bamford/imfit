
<<<<<<< HEAD
// $ cxxtestgen.py --error-printer -o test_runner.cpp unittest_utilities.h
// $ g++ -o test_runner test_runner.cpp utilities.cpp -I/usr/local/include
// $ ./test_runner
=======
// $ cxxtestgen --error-printer -o test_runner.cpp unittest_utilities.h
// $ g++ -o test_runner test_runner.cpp utilities.cpp -I/usr/local/include -I$CXXTEST
>>>>>>> ef3bedbb

#include <cxxtest/TestSuite.h>

#include <string>
using namespace std;
#include "utilities_pub.h"


class NewTestSuite : public CxxTest::TestSuite 
{
public:

  // Tests for SplitString()
  void testSplitString_Basic( void )
  {
    string  s1 = "two words";
    vector<string>  s1_split;
    vector<string>  correctResult12;
    correctResult12.push_back("two");
    correctResult12.push_back("words");
    SplitString(s1, s1_split);
    TS_ASSERT( s1_split == correctResult12 );

    string  s2 = "   two words    ";
    vector<string>  s2_split;
    SplitString(s2, s2_split);
    TS_ASSERT( s2_split == correctResult12 );

    string  s3 = "\tthree words\t now";
    vector<string>  s3_split;
    vector<string>  correctResult3;
    correctResult3.push_back("three");
    correctResult3.push_back("words");
    correctResult3.push_back("now");
    SplitString(s3, s3_split);
    TS_ASSERT( s3_split == correctResult3 );

    string  s4 = "onelongword";
    vector<string>  s4_split;
    vector<string>  correctResult4;
    correctResult4.push_back("onelongword");
    SplitString(s4, s4_split);
    TS_ASSERT( s4_split == correctResult4 );
  }

  void testSplitString_csv( void )
  {
    string  s1 = "two,words";
    vector<string>  s1_split;
    vector<string>  correctResult12;
    correctResult12.push_back("two");
    correctResult12.push_back("words");
    SplitString(s1, s1_split, ",");
    TS_ASSERT( s1_split == correctResult12 );
  }

  void testSplitString_storage( void )
  // test to make sure that SplitString() clears the supplied vector
  // before storing things in it
  {
    string  s1 = "two words";
    string  s2 = "more words";
    vector<string>  s_split;
    vector<string>  correctResult;
    correctResult.push_back("more");
    correctResult.push_back("words");
    SplitString(s1, s_split);
    SplitString(s2, s_split);
    TS_ASSERT( s_split == correctResult );
  }
  

  void testSplitStringAdd_storage( void )
  // test to make sure that SplitStringAdd() does *not* clear the supplied vector
  // before storing things in it
  {
    string  s1 = "two words";
    string  s2 = "more words";
    vector<string>  s_split;
    vector<string>  correctResult;
    correctResult.push_back("two");
    correctResult.push_back("words");
    correctResult.push_back("more");
    correctResult.push_back("words");
    SplitStringAdd(s1, s_split);
    SplitStringAdd(s2, s_split);
    TS_ASSERT( s_split == correctResult );
  }
  

  // Tests for TrimWhitespace()
  void testTrimWhitespace( void )
  {
    string  s1 = "\t\ttext with tabs\t";
    string  correctResult1 = "text with tabs";
    string  s2 = "   singleword";
    string  correctResult2 = "singleword";
    string  s3 = "\tsingleword";
    string  correctResult3 = "singleword";
    string  s4 = "singleword\t";
    string  correctResult4 = "singleword";
    TrimWhitespace(s1);
    TS_ASSERT( s1 == correctResult1 );
    TrimWhitespace(s2);
    TS_ASSERT( s2 == correctResult2 );
    TrimWhitespace(s3);
    TS_ASSERT( s3 == correctResult3 );
    TrimWhitespace(s4);
    TS_ASSERT( s4 == correctResult4 );
  }


  // Tests for ChopComment()
  void testChopComment_Standard( void )
  {
    string  s1 = "text # with comment";
    string  correctResult1 = "text ";
    string  s2 = "#text # with comment";
    string  correctResult2 = "";
    ChopComment(s1);
    TS_ASSERT( s1 == correctResult1 );
    ChopComment(s2);
    TS_ASSERT( s2 == correctResult2 );
  }

  void testChopComment_Alternate( void )
  {
    string  s1 = "text ; with comment";
    string  correctResult1 = "text ";
    string  s2 = ";text # with comment";
    string  correctResult2 = "";
    ChopComment(s1, ';');
    TS_ASSERT( s1 == correctResult1 );
    ChopComment(s2, ';');
    TS_ASSERT( s2 == correctResult2 );
  }
  
  
  // Tests for ImageFileExists()
  void testImageFileExists_internet( void )
  {
    TS_ASSERT( ImageFileExists("ftp://www.blah.com/something") == true);
    TS_ASSERT( ImageFileExists("http://www.blah.com/something") == true);
  }

  void testImageFileExists_NonexistentFile( void )
  {
    TS_ASSERT( ImageFileExists("/Users/erwin/coding/imfit/testing/nohow.fits") == false);
  }
  
  void testImageFileExists_RealFile( void )
  {
    TS_ASSERT( ImageFileExists("/Users/erwin/coding/imfit/tests/n3073rss_small.fits") == true);
  }
  
  void testImageFileExists_RealFileWithSection( void )
  {
    TS_ASSERT( ImageFileExists("/Users/erwin/coding/imfit/tests/n3073rss_small.fits[100:200,200:300]") == true);
  }
  
  
  // Tests for FileExists()
  void testFileExists_RealFile( void )
  {
    TS_ASSERT( FileExists("/bin/ls") == true);
  }
   
  void testFileExists_NonexistentFile( void )
  {
    TS_ASSERT( FileExists("/Users/erwin/coding/testing/nobody-nohow.dat") == false);
  }


  // Tests for StripBrackets()
  void testStripBrackets_NormalFiles( void )
  {
    string  s1_out, s2_out;
    string  s1 = "image.fits";
    string  correctResult1 = "image.fits";
    string  s2 = "image.fit";
    string  correctResult2 = "image.fit";
    StripBrackets(s1, s1_out);
    TS_ASSERT( s1_out == correctResult1 );
    StripBrackets(s2, s2_out);
    TS_ASSERT( s2_out == correctResult2 );
  }

  void testStripBrackets_WithBrackets( void )
  {
    string  s1_out, s2_out;
    string  s1 = "image.fits[100:200,300:400]";
    string  correctResult1 = "image.fits";
    string  s2 = "image.fit[100:200,300:400]";
    string  correctResult2 = "image.fit";
    StripBrackets(s1, s1_out);
    TS_ASSERT( s1_out == correctResult1 );
    StripBrackets(s2, s2_out);
    TS_ASSERT( s2_out == correctResult2 );
  }



  // Tests for GetAllCoordsFromBrackets()
  void testGetAllCoordsFromBrackets_BasicSections( void )
  {
    string  s1("100:200,200:400");
    string  s2("245:265,245:255");
    int  x1, y1, x2, y2;
    int  correct_x1a = 100;
    int  correct_x2a = 200;
    int  correct_y1a = 200;
    int  correct_y2a = 400;
    int  correct_x1b = 245;
    int  correct_x2b = 265;
    int  correct_y1b = 245;
    int  correct_y2b = 255;
    GetAllCoordsFromBracket(s1, &x1, &x2, &y1, &y2);
    TS_ASSERT( x1 == correct_x1a );
    TS_ASSERT( x2 == correct_x2a );
    TS_ASSERT( y1 == correct_y1a );
    TS_ASSERT( y2 == correct_y2a );
    GetAllCoordsFromBracket(s2, &x1, &x2, &y1, &y2);
    TS_ASSERT( x1 == correct_x1b );
    TS_ASSERT( x2 == correct_x2b );
    TS_ASSERT( y1 == correct_y1b );
    TS_ASSERT( y2 == correct_y2b );
  }



  // Tests for GetStartCoordsFromBrackets()
  void testGetStartCoordsFromBrackets_BasicSections( void )
  {
    string  fn1("imagefile.fits[100:200,200:400]");
    string  s1("100:200,200:400");
    int  x1, y1, x2, y2;
    int  correct_xoff = 100;
    int  correct_yoff = 200;
    GetStartCoordsFromBracket(s1, &x1, &y1, fn1);
    TS_ASSERT( x1 == correct_xoff );
    TS_ASSERT( y1 == correct_yoff );
  }

  void testGetStartCoordsFromBrackets__StarredSections( void )
  {
    string  fn1("image.fits[*,200:400]");
    string  fn2("image.fits[100:200,*]");
    string  s1("*,200:400");
    string  s2("100:200,*");
    int  x1, y1, x2, y2;
    int  correct_xoff1 = 1;
    int  correct_yoff1 = 200;
    int  correct_xoff2 = 100;
    int  correct_yoff2 = 1;
    GetStartCoordsFromBracket(s1, &x1, &y1, fn1);
    TS_ASSERT( x1 == correct_xoff1 );
    TS_ASSERT( y1 == correct_yoff1 );
    GetStartCoordsFromBracket(s2, &x2, &y2, fn2);
    TS_ASSERT( x2 == correct_xoff2 );
    TS_ASSERT( y2 == correct_yoff2 );
  }



  // Tests for GetPixelStartCoords()
  void testGetPixelStartCoords_NoSection( void )
  {
    string  s1("image.fits");
    string  s2("complicated_name_image.fit");
    int  x1, y1, x2, y2;
    int  correct_xoff = 1;
    int  correct_yoff = 1;
    GetPixelStartCoords(s1, &x1, &y1);
    TS_ASSERT( x1 == correct_xoff );
    TS_ASSERT( y1 == correct_yoff );
    GetPixelStartCoords(s2, &x2, &y2);
    TS_ASSERT( x2 == correct_xoff );
    TS_ASSERT( y2 == correct_yoff );
  }

  void testGetPixelStartCoords_BadSections( void )
  {
    string  s1("image.fits[100:200,200:400");
    string  s2("complicated_name_image.fit[100:200,200:400[");
    string  s3("image.fits[][100:200,200:400]");
    int  x1, y1, x2, y2, x3, y3;
    int  correct_xoff = 0;
    int  correct_yoff = 0;
    GetPixelStartCoords(s1, &x1, &y1);
    TS_ASSERT( x1 == correct_xoff );
    TS_ASSERT( y1 == correct_yoff );
    GetPixelStartCoords(s2, &x2, &y2);
    TS_ASSERT( x2 == correct_xoff );
    TS_ASSERT( y2 == correct_yoff );
    GetPixelStartCoords(s3, &x3, &y3);
    TS_ASSERT( x3 == correct_xoff );
    TS_ASSERT( y3 == correct_yoff );
  }

  void testGetPixelStartCoords_BasicSections( void )
  {
    string  s1("image.fits[100:200,200:400]");
    string  s2("complicated_name_image.fit[100:200,200:400]");
    int  x1, y1, x2, y2;
    int  correct_xoff = 100;
    int  correct_yoff = 200;
    GetPixelStartCoords(s1, &x1, &y1);
    TS_ASSERT( x1 == correct_xoff );
    TS_ASSERT( y1 == correct_yoff );
    GetPixelStartCoords(s2, &x2, &y2);
    TS_ASSERT( x2 == correct_xoff );
    TS_ASSERT( y2 == correct_yoff );
  }

  void testGetPixelStartCoords_StarredSections( void )
  {
    string  s1("image.fits[*,200:400]");
    string  s2("image.fits[100:200,*]");
    int  x1, y1, x2, y2;
    int  correct_xoff1 = 1;
    int  correct_yoff1 = 200;
    int  correct_xoff2 = 100;
    int  correct_yoff2 = 1;
    GetPixelStartCoords(s1, &x1, &y1);
    TS_ASSERT( x1 == correct_xoff1 );
    TS_ASSERT( y1 == correct_yoff1 );
    GetPixelStartCoords(s2, &x2, &y2);
    TS_ASSERT( x2 == correct_xoff2 );
    TS_ASSERT( y2 == correct_yoff2 );
  }


  void testGetPixelStartCoords_ComplexSections( void )
  {
    string  s1("image.fits[2][100:200,200:400]");
    string  s2("image.fits[105][100:200,*]");
    string  s3("complicated_name_image.fit[5]");

    int  x1, y1, x2, y2, x3, y3;
    int  correct_xoff1 = 100;
    int  correct_yoff1 = 200;
    int  correct_xoff2 = 100;
    int  correct_yoff2 = 1;
    int  correct_xoff3 = 1;
    int  correct_yoff3 = 1;
    GetPixelStartCoords(s1, &x1, &y1);
    TS_ASSERT( x1 == correct_xoff1 );
    TS_ASSERT( y1 == correct_yoff1 );
    GetPixelStartCoords(s2, &x2, &y2);
    TS_ASSERT( x2 == correct_xoff2 );
    TS_ASSERT( y2 == correct_yoff2 );
    GetPixelStartCoords(s3, &x3, &y3);
    TS_ASSERT( x3 == correct_xoff3 );
    TS_ASSERT( y3 == correct_yoff3 );
  }



  
  // Tests for NotANumber()
  void testNotANumberWithInts( void )
  {
    bool  t1 = NotANumber( "5", 0, kAnyInt );
    TS_ASSERT( t1 == false);
    bool  t2 = NotANumber( "-5", 1, kAnyInt );
    TS_ASSERT( t2 == false);
    bool  t3 = NotANumber( "5", 0, kPosInt );
    TS_ASSERT( t3 == false);
    // Now test that 0 is "not a number" for kPosInt
    bool  t4 = NotANumber( "0", 0, kPosInt );
    TS_ASSERT( t4 == true);
    // Now test that a is "not a number" for kPosInt
    bool  t5 = NotANumber( "a", 0, kPosInt );
    TS_ASSERT( t5 == true);
    // Now test that ".1" is "not a number" for kPosInt
    bool  t6 = NotANumber( ".1", 0, kPosInt );
    TS_ASSERT( t6 == true);
  }

  void testNotANumberWithReals( void )
  {
    // Tests for kAnyReal
    bool  t1 = NotANumber( "5.7", 0, kAnyReal );
    TS_ASSERT( t1 == false);
    bool  t2 = NotANumber( "-5.7", 1, kAnyReal );
    TS_ASSERT( t2 == false);
    bool  t3 = NotANumber( ".57", 0, kAnyReal );
    TS_ASSERT( t3 == false);
    bool  t3b = NotANumber( "0", 0, kAnyReal );
    TS_ASSERT( t3b == false);
    bool  t4 = NotANumber( "-.57", 0, kAnyReal );
    TS_ASSERT( t4 == false);
    // Now test that a is "not a number" for kAnyReal
    bool  t5 = NotANumber( "a", 0, kAnyReal );
    TS_ASSERT( t5 == true);
    // Tests for kPosReal
    bool  t6 = NotANumber( "5.7", 0, kPosReal );
    TS_ASSERT( t6 == false);
    bool  t7 = NotANumber( ".57", 0, kPosReal );
    TS_ASSERT( t7 == false);
    // Now test for "not a number" for kPosReal
    bool  t8 = NotANumber( "a", 0, kPosReal );
    TS_ASSERT( t8 == true);
    bool  t9 = NotANumber( "-.57", 0, kPosReal );
    TS_ASSERT( t9 == true);
    bool  t10 = NotANumber( "-0.2", 0, kPosReal );
    TS_ASSERT( t10 == true);
    // THE FOLLOWING DOES NOT WORK -- APPARENTLY RETURNS FALSE!
    bool  t11 = NotANumber( "-5.7", 0, kPosReal );
    TS_ASSERT( t11 == true);
  }
};<|MERGE_RESOLUTION|>--- conflicted
+++ resolved
@@ -1,12 +1,6 @@
-
-<<<<<<< HEAD
-// $ cxxtestgen.py --error-printer -o test_runner.cpp unittest_utilities.h
-// $ g++ -o test_runner test_runner.cpp utilities.cpp -I/usr/local/include
-// $ ./test_runner
-=======
 // $ cxxtestgen --error-printer -o test_runner.cpp unittest_utilities.h
 // $ g++ -o test_runner test_runner.cpp utilities.cpp -I/usr/local/include -I$CXXTEST
->>>>>>> ef3bedbb
+// $ ./test_runner
 
 #include <cxxtest/TestSuite.h>
 
