/* FILE: imfit_main.cpp -------------------------------------------------- */
/*
 * This is the main program file for imfit.
 *
 * Useful reminder about FITS image sizes -- the proper translations are:
 * NAXIS1 = naxes[0] = nColumns = sizeX;
 * NAXIS2 = naxes[1] = nRows = sizeY.
 *
 *
 * HISTORY
 *    10 Nov--2 Dec 2009: Early stages of development
*/

// Copyright 2009--2014 by Peter Erwin.
// 
// This file is part of Imfit.
// 
// Imfit is free software: you can redistribute it and/or modify it under
// the terms of the GNU General Public License as published by the Free
// Software Foundation, either version 3 of the License, or (at your
// option) any later version.
// 
// Imfit is distributed in the hope that it will be useful, but WITHOUT ANY
// WARRANTY; without even the implied warranty of MERCHANTABILITY or
// FITNESS FOR A PARTICULAR PURPOSE.  See the GNU General Public License
// for more details.
// 
// You should have received a copy of the GNU General Public License along
// with Imfit.  If not, see <http://www.gnu.org/licenses/>.



/* ------------------------ Include Files (Header Files )--------------- */

#ifndef USING_SCONS
#include "config.h"
#endif

#include <stdio.h>
#include <stdlib.h>
#include <strings.h>
#include <string>
#include <vector>

#include "definitions.h"
#include "utilities_pub.h"
#include "image_io.h"
#include "model_object.h"
#include "add_functions.h"
#include "param_struct.h"   // for mp_par structure
#include "bootstrap_errors.h"

// Solvers (optimization algorithms)
#include "levmar_fit.h"
#include "diff_evoln_fit.h"
#ifndef NO_NLOPT
#include "nmsimplex_fit.h"
#include "nlopt_fit.h"
#endif
//#include "new_levmar_fit.h"

#include "commandline_parser.h"
#include "config_file_parser.h"
#include "print_results.h"


/* ---------------- Definitions & Constants ----------------------------- */
#define DEFAULT_FTOL	1.0e-8

#define NO_MAGNITUDES  -10000.0   /* indicates data are *not* in magnitudes */

#define DEFAULT_CONFIG_FILE   "imfit_config.dat"
#define DEFAULT_OUTPUT_PARAMETER_FILE   "bestfit_parameters_imfit.dat"


// Option names for use in config files
static string  kGainString = "GAIN";
static string  kReadNoiseString = "READNOISE";
static string  kExpTimeString = "EXPTIME";
static string  kNCombinedString = "NCOMBINED";
static string  kOriginalSkyString = "ORIGINAL_SKY";


#ifdef USE_OPENMP
<<<<<<< HEAD
#define VERSION_STRING      "1.1-osamp-dev (OpenMP-enabled)"
#else
#define VERSION_STRING      "1.1-osamp-dev"
=======
#define VERSION_STRING      "1.1 (OpenMP-enabled)"
#else
#define VERSION_STRING      "1.1"
>>>>>>> 3b069fd3
#endif


typedef struct {
  std::string  configFileName;
  std::string  imageFileName;   // [] = assign default value in main?
  bool  noImage;
  std::string  psfFileName;     // []
  bool  psfImagePresent;
  std::string  psfOversampledFileName;     // []
  bool  psfOversampledImagePresent;
  int  psfOversamplingScale;
  bool  oversampleRegionSet;
  std::string  psfOversampleRegion;     // []
  std::string  noiseFileName;   // []
  bool  noiseImagePresent;
  int  errorType;
  std::string  maskFileName;   //  []
  bool  maskImagePresent;
  int  maskFormat;
  bool  subsamplingFlag;
  bool  saveModel;
  std::string  outputModelFileName;   // []
  bool  saveResidualImage;
  std::string  outputResidualFileName;   // []
  bool  saveWeightImage;
  std::string  outputWeightFileName;    // []
  bool  saveBestFitParams;
  std::string  outputParameterFileName;
  bool  useImageHeader;
  double  gain;
  bool  gainSet;
  double  readNoise;
  bool  readNoiseSet;
  double  expTime;
  bool  expTimeSet;
  int  nCombined;
  bool  nCombinedSet;
  double  originalSky;
  bool  originalSkySet;
  bool  useModelForErrors;
  bool  useCashStatistic;
  bool  usePoissonMLR;
  double  ftol;
  bool  ftolSet;
//  char  modelName[MAXLINE];
  double  magZeroPoint;
  bool  noParamLimits;
  bool  printImages;
  bool printFitStatisticOnly;
  int  solver;
  std::string  nloptSolverName;
  bool  doBootstrap;
  int  bootstrapIterations;
  bool  saveBootstrap;
  std::string  outputBootstrapFileName;
  int  maxThreads;
  bool  maxThreadsSet;
  int  verbose;
} commandOptions;



/* ------------------- Function Prototypes ----------------------------- */
/* External functions: */

/* Local Functions: */
void DetermineImageOffset( const std::string &fullImageName, double *x_offset,
					double *y_offset);
void SetDefaultOptions( commandOptions *theOptions );
void ProcessInput( int argc, char *argv[], commandOptions *theOptions );
void HandleConfigFileOptions( configOptions *configFileOptions, 
								commandOptions *mainOptions );
void PrepareImageComments( vector<string> *comments, const string &programName, 
                           commandOptions *mainOptions );


/* ------------------------ Global Variables --------------------------- */

/* ------------------------ Module Variables --------------------------- */



void SetDefaultOptions( commandOptions *theOptions )
{
  theOptions->configFileName = DEFAULT_CONFIG_FILE;
  theOptions->noImage = true;
  theOptions->psfImagePresent = false;
  theOptions->noiseImagePresent = false;
  theOptions->errorType = WEIGHTS_ARE_SIGMAS;
  theOptions->maskImagePresent = false;
  theOptions->maskFormat = MASK_ZERO_IS_GOOD;
  theOptions->subsamplingFlag = true;
  theOptions->saveModel = false;
  theOptions->saveResidualImage = false;
  theOptions->saveWeightImage = false;
  theOptions->saveBestFitParams = true;
  theOptions->outputParameterFileName = DEFAULT_OUTPUT_PARAMETER_FILE;
  theOptions->useImageHeader= false;
  theOptions->gain = 1.0;
  theOptions->gainSet = false;
  theOptions->readNoise = 0.0;
  theOptions->readNoiseSet = false;
  theOptions->expTime = 1.0;
  theOptions->expTimeSet = false;
  theOptions->nCombined = 1;
  theOptions->nCombinedSet = false;
  theOptions->originalSky = 0.0;
  theOptions->originalSkySet = false;
  theOptions->useModelForErrors = false;
  theOptions->useCashStatistic = false;
  theOptions->usePoissonMLR = false;
  theOptions->ftol = DEFAULT_FTOL;
  theOptions->ftolSet = false;
  theOptions->magZeroPoint = NO_MAGNITUDES;
  theOptions->noParamLimits = true;
  theOptions->printImages = false;
  theOptions->printFitStatisticOnly = false;
  theOptions->solver = MPFIT_SOLVER;
  theOptions->nloptSolverName = "NM";   // default value = Nelder-Mead Simplex
  theOptions->doBootstrap = false;
  theOptions->bootstrapIterations = 0;
  theOptions->saveBootstrap = false;
  theOptions->outputBootstrapFileName = "";
  theOptions->maxThreads = 0;
  theOptions->maxThreadsSet = false;
  theOptions->verbose = 1;

}



/* ---------------- MAIN ----------------------------------------------- */

int main(int argc, char *argv[])
{
  int  nPixels_tot, nColumns, nRows;
  int  nPixels_psf, nRows_psf, nColumns_psf;
  int  nErrColumns, nErrRows, nMaskColumns, nMaskRows;
  int  nDegFreedom;
  int  nParamsTot, nFreeParams;
  bool  saveBootstrapResults = false;
  double  *allPixels;
  double  *psfPixels;
  double  *allErrorPixels;
  bool  errorPixels_allocated = false;
  double  *allMaskPixels;
  bool  maskAllocated = false;
  double  *psfOversampledPixels;
  int  nPixels_psf_oversampled, nColumns_psf_oversampled, nRows_psf_oversampled;
  double  *paramsVect;
  double  X0_offset = 0.0;
  double  Y0_offset = 0.0;
  int  x1_oversample = 0;
  int  x2_oversample = 0;
  int  y1_oversample = 0;
  int  y2_oversample = 0;
  std::string  noiseImage;
  ModelObject  *theModel;
  vector<string>  functionList;
  vector<double>  parameterList;
  vector<mp_par>  paramLimits;
  vector<int>  FunctionBlockIndices;
  bool  paramLimitsExist = false;
  bool  parameterInfo_allocated = false;
  bool  allFilesPresent;
  mp_par  *parameterInfo;
  int  status, nSucessfulIterations;
  vector<string>  imageCommentsList;
  commandOptions  options;
  configOptions  userConfigOptions;
  const std::string  X0_string("X0");
  const std::string  Y0_string("Y0");
  string  progNameVersion = "imfit ";
  FILE  *bootstrapSaveFile_ptr = NULL;

  progNameVersion += VERSION_STRING;
  
  
  /* Process the command line */
  /* First, set up the options structure: */
  options.configFileName = DEFAULT_CONFIG_FILE;
  options.noImage = true;
  options.psfImagePresent = false;
  options.psfOversampledImagePresent = false;
  options.psfOversamplingScale = 0;
  options.oversampleRegionSet = false;
  options.noiseImagePresent = false;
  options.errorType = WEIGHTS_ARE_SIGMAS;
  options.maskImagePresent = false;
  options.maskFormat = MASK_ZERO_IS_GOOD;
  options.subsamplingFlag = true;
  options.saveModel = false;
  options.saveResidualImage = false;
  options.saveWeightImage = false;
  options.saveBestFitParams = true;
  options.outputParameterFileName = DEFAULT_OUTPUT_PARAMETER_FILE;
  options.useImageHeader= false;
  options.gain = 1.0;
  options.gainSet = false;
  options.readNoise = 0.0;
  options.readNoiseSet = false;
  options.expTime = 1.0;
  options.expTimeSet = false;
  options.nCombined = 1;
  options.nCombinedSet = false;
  options.originalSky = 0.0;
  options.originalSkySet = false;
  options.useModelForErrors = false;
  options.useCashStatistic = false;
  options.useModifiedCashStatistic = false;
  options.ftol = DEFAULT_FTOL;
  options.ftolSet = false;
  options.magZeroPoint = NO_MAGNITUDES;
  options.noParamLimits = true;
  options.printImages = false;
  options.printFitStatisticOnly = false;
  options.solver = MPFIT_SOLVER;
  options.nloptSolverName = "NM";   // default value = Nelder-Mead Simplex
  options.doBootstrap = false;
  options.bootstrapIterations = 0;
  options.maxThreads = 0;
  options.maxThreadsSet = false;
  options.verbose = 1;

  /* Define default options, then process the command line */
  SetDefaultOptions(&options);
  ProcessInput(argc, argv, &options);


  /* Check for presence of user-requested files; if any are missing, quit.
   * Look for all of them here, so we can list *all* the missing files before
   * we quit */
  allFilesPresent = true;
  if (! FileExists(options.configFileName.c_str())) {
    fprintf(stderr, "\n*** ERROR: Unable to find configuration file \"%s\"!\n", 
           options.configFileName.c_str());
    allFilesPresent = false;
  }
  if (! ImageFileExists(options.imageFileName.c_str())) {
    fprintf(stderr, "\n*** ERROR: Unable to find image file \"%s\"!\n", 
           options.imageFileName.c_str());
    allFilesPresent = false;
  }
  if ( (options.maskImagePresent) && (! ImageFileExists(options.maskFileName.c_str())) ) {
    fprintf(stderr, "\n*** ERROR: Unable to find mask file \"%s\"!\n", 
           options.maskFileName.c_str());
    allFilesPresent = false;
  }
  if ( (options.noiseImagePresent) && (! ImageFileExists(options.noiseFileName.c_str())) ) {
    fprintf(stderr, "\n*** ERROR: Unable to find noise-image file \"%s\"!\n", 
           options.noiseFileName.c_str());
    allFilesPresent = false;
  }
  if ( (options.psfImagePresent) && (! ImageFileExists(options.psfFileName.c_str())) ) {
    fprintf(stderr, "\n*** ERROR: Unable to find PSF image file \"%s\"!\n", 
           options.psfFileName.c_str());
    allFilesPresent = false;
  }
  if (! allFilesPresent) {
    fprintf(stderr, "\n");
    exit(-1);
  }

  /* Read configuration file, parse & process user-supplied (non-function-related) values */
  status = ReadConfigFile(options.configFileName, true, functionList, parameterList, 
  								paramLimits, FunctionBlockIndices, paramLimitsExist, userConfigOptions);
  if (status != 0) {
    fprintf(stderr, "\n*** ERROR: Failure reading configuration file!\n\n");
    return -1;
  }
  HandleConfigFileOptions(&userConfigOptions, &options);

  
  if (options.noImage) {
    fprintf(stderr, "*** ERROR: No image to fit!\n\n");
    return -1;
  }

  /* Get image data and sizes */
  printf("Reading data image (\"%s\") ...\n", options.imageFileName.c_str());
  allPixels = ReadImageAsVector(options.imageFileName, &nColumns, &nRows);
  if (allPixels == NULL) {
    fprintf(stderr,  "\n*** ERROR: Unable to read image file \"%s\"!\n\n", 
    			options.imageFileName.c_str());
    exit(-1);
  }
  // Reminder: nColumns = n_pixels_per_row = x-size; nRows = n_pixels_per_column = y-size
  nPixels_tot = nColumns * nRows;
  printf("naxis1 [# pixels/row] = %d, naxis2 [# pixels/col] = %d; nPixels_tot = %d\n", 
           nColumns, nRows, nPixels_tot);
  // Determine X0,Y0 pixel offset values if user specified an image section
  DetermineImageOffset(options.imageFileName, &X0_offset, &Y0_offset);

  /* Get and check mask image */
  if (options.maskImagePresent) {
    printf("Reading mask image (\"%s\") ...\n", options.maskFileName.c_str());
    allMaskPixels = ReadImageAsVector(options.maskFileName, &nMaskColumns, &nMaskRows);
    if (allMaskPixels == NULL) {
      fprintf(stderr,  "\n*** ERROR: Unable to read mask file \"%s\"!\n\n", 
    			options.maskFileName.c_str());
      exit(-1);
    }
    if ((nMaskColumns != nColumns) || (nMaskRows != nRows)) {
      fprintf(stderr, "\n*** ERROR: Dimensions of mask image (%s: %d columns, %d rows)\n",
             options.maskFileName.c_str(), nMaskColumns, nMaskRows);
      fprintf(stderr, "do not match dimensions of data image (%s: %d columns, %d rows)!\n\n",
             options.imageFileName.c_str(), nColumns, nRows);
      return -1;
    }
    maskAllocated = true;
  }
           
  /* Get and check error image, if supplied */
  if (options.noiseImagePresent) {
    printf("Reading noise image (\"%s\") ...\n", options.noiseFileName.c_str());
    allErrorPixels = ReadImageAsVector(options.noiseFileName, &nErrColumns, &nErrRows);
    if (allErrorPixels == NULL) {
      fprintf(stderr,  "\n*** ERROR: Unable to read noise-image file \"%s\"!\n\n", 
    			options.noiseFileName.c_str());
      exit(-1);
    }
    errorPixels_allocated = true;
    if ((nErrColumns != nColumns) || (nErrRows != nRows)) {
      fprintf(stderr, "\n*** ERROR: Dimensions of error image (%s: %d columns, %d rows)\n",
             noiseImage.c_str(), nErrColumns, nErrRows);
      fprintf(stderr, "do not match dimensions of data image (%s: %d columns, %d rows)!\n\n",
             options.imageFileName.c_str(), nColumns, nRows);
      return -1;
    }
  }
  
  /* Read in PSF image, if supplied */
  if (options.psfImagePresent) {
    printf("Reading PSF image (\"%s\") ...\n", options.psfFileName.c_str());
    psfPixels = ReadImageAsVector(options.psfFileName, &nColumns_psf, &nRows_psf);
    if (psfPixels == NULL) {
      fprintf(stderr,  "\n*** ERROR: Unable to read PSF image file \"%s\"!\n\n", 
    			options.psfFileName.c_str());
      exit(-1);
    }
    nPixels_psf = nColumns_psf * nRows_psf;
    printf("naxis1 [# pixels/row] = %d, naxis2 [# pixels/col] = %d; nPixels_tot = %d\n", 
           nColumns_psf, nRows_psf, nPixels_psf);
  }
  else
    printf("* No PSF image supplied -- no image convolution will be done!\n");

  /* Read in oversampled PSF image, if supplied */
  if (options.psfOversampledImagePresent) {
    if (options.psfOversamplingScale < 1) {
      fprintf(stderr, "\n*** ERROR: the oversampling scale for the oversampled PSF was not supplied!\n\n");
      exit(-1);
    }
    if (! options.oversampleRegionSet) {
      fprintf(stderr, "\n*** ERROR: the oversampling region was not defined!\n\n");
      exit(-1);
    }
    printf("Reading oversampled PSF image (\"%s\") ...\n", options.psfOversampledFileName.c_str());
    psfOversampledPixels = ReadImageAsVector(options.psfOversampledFileName, 
    							&nColumns_psf_oversampled, &nRows_psf_oversampled);
    if (psfOversampledPixels == NULL) {
      fprintf(stderr, "\n*** ERROR: Unable to read oversampled PSF image file \"%s\"!\n\n", 
    			options.psfOversampledFileName.c_str());
      exit(-1);
    }
    nPixels_psf_oversampled = nColumns_psf_oversampled * nRows_psf_oversampled;
    printf("naxis1 [# pixels/row] = %d, naxis2 [# pixels/col] = %d; nPixels_tot = %d\n", 
           nColumns_psf_oversampled, nRows_psf_oversampled, nPixels_psf_oversampled);
    // Determine oversampling region
    GetAllCoordsFromBracket(options.psfOversampleRegion, &x1_oversample, &x2_oversample, 
    						&y1_oversample, &y2_oversample);
  }

  if (! options.subsamplingFlag)
    printf("* Pixel subsampling has been turned OFF.\n");


  /* Create the model object */
  theModel = new ModelObject();
  // Put limits on number of FFTW and OpenMP threads, if requested by user
  if (options.maxThreadsSet)
    theModel->SetMaxThreads(options.maxThreads);

  /* Add functions to the model object */
  status = AddFunctions(theModel, functionList, FunctionBlockIndices, 
  						options.subsamplingFlag, options.verbose);
  if (status < 0) {
  	fprintf(stderr, "*** ERROR: Failure in AddFunctions!\n\n");
  	exit(-1);
 }
  
  // Set up parameter vector(s), now that we know total # parameters
  nParamsTot = nFreeParams = theModel->GetNParams();
  printf("%d total parameters\n", nParamsTot);
  if (nParamsTot != (int)parameterList.size()) {
  	fprintf(stderr, "*** ERROR: number of input parameters (%d) does not equal", 
  	       (int)parameterList.size());
  	fprintf(stderr, " required number of parameters for specified functions (%d)!\n\n",
  	       nParamsTot);
  	exit(-1);
  }
  
  
  // Add PSF image vector, if present (needs to be added prior to image data, so that
  // ModelObject can figure out proper internal model-image size
  if (options.psfImagePresent)
    theModel->AddPSFVector(nPixels_psf, nColumns_psf, nRows_psf, psfPixels);

  // Add image data and useful information about image (gain, read noise, t_exp, etc.)
  theModel->AddImageDataVector(allPixels, nColumns, nRows);
  theModel->AddImageCharacteristics(options.gain, options.readNoise, options.expTime, options.nCombined,
  							options.originalSky);
  theModel->PrintDescription();
  if (options.printImages)
    theModel->PrintInputImage();

  // Add oversampled PSF image vector and corresponding info, if present
  // (this operates on a sub-region of the main image, so ModelObject does not need
  // to know about this prior to the image data)
  if (options.psfOversampledImagePresent) {
    theModel->AddOversampledPSFVector(nPixels_psf_oversampled, nColumns_psf_oversampled, 
    			nRows_psf_oversampled, psfOversampledPixels, options.psfOversamplingScale,
    			x1_oversample, x2_oversample, y1_oversample, y2_oversample);
  }

  // If user supplied a mask image, add it and apply it to the internal weight image
  if (maskAllocated) {
    status = theModel->AddMaskVector(nPixels_tot, nColumns, nRows, allMaskPixels,
                             options.maskFormat);
    if (status < 0) {
      fprintf(stderr, "*** ERROR: Failure in ModelObject::AddMaskVector!\n\n");
  	  exit(-1);
    }
  }
  
  // Specify which fit statistic we'll use, and add user-supplied error image if
  // it exists and we're using chi^2; also catch special case of standard Cash
  // statistic + L-M minimizer
  if (options.useCashStatistic) {
    if ((options.solver == MPFIT_SOLVER) && (! options.printFitStatisticOnly)) {
      fprintf(stderr, "*** ERROR -- Cannot use standard Cash statistic with L-M solver!\n\n");
      return -1;
    }
    theModel->UseCashStatistic();
  } 
  else if (options.usePoissonMLR) {
    theModel->UsePoissonMLR();
  }
  else {
    // normal chi^2 statistics, so we either add error/noise image, or calculate it
    if (options.noiseImagePresent)
      theModel->AddErrorVector(nPixels_tot, nColumns, nRows, allErrorPixels,
                               options.errorType);
    else {
      if (options.useModelForErrors) {
        printf("* No noise image supplied ... will generate noise image from model image.\n");
        theModel->UseModelErrors();
      }
      else {
        // default mode
        printf("* No noise image supplied ... will generate noise image from input image.\n");
      }
    }
  }
  
  // Final fitting-oriented setup for ModelObject instance (generates data-based error
  // vector if needed, created final weight vector from mask and optionally from
  // error vector)
  status = theModel->FinalSetupForFitting();
  if (status < 0) {
    fprintf(stderr, "*** ERROR: Failure in ModelObject::FinalSetupForFitting!\n\n");
    exit(-1);
  }


  
  /* START OF MINIMIZATION-ROUTINE-RELATED CODE */
  // Parameter limits and other info:
  // First we create a C-style array of mp_par structures, containing parameter constraints
  // (if any) *and* any other useful info (like X0,Y0 offset values).  This will be used
  // by DiffEvolnFit (if called) and by PrintResults.  We also decrement nFreeParams for
  // each *fixed* parameter.
  printf("Setting up parameter information array ...\n");
  parameterInfo = (mp_par *) calloc((size_t)nParamsTot, sizeof(mp_par));
  parameterInfo_allocated = true;
  for (int i = 0; i < nParamsTot; i++) {
    parameterInfo[i].fixed = paramLimits[i].fixed;
    if (parameterInfo[i].fixed == 1) {
      nFreeParams--;
    }
    parameterInfo[i].limited[0] = paramLimits[i].limited[0];
    parameterInfo[i].limited[1] = paramLimits[i].limited[1];
    parameterInfo[i].limits[0] = paramLimits[i].limits[0];
    parameterInfo[i].limits[1] = paramLimits[i].limits[1];
    // specify different offsets if using image subsection, and apply them to
    // user-specified X0,Y0 limits
    if (theModel->GetParameterName(i) == X0_string) {
      parameterInfo[i].offset = X0_offset;
      parameterInfo[i].limits[0] -= X0_offset;
      parameterInfo[i].limits[1] -= X0_offset;
    } else if (theModel->GetParameterName(i) == Y0_string) {
      parameterInfo[i].offset = Y0_offset;
      parameterInfo[i].limits[0] -= Y0_offset;
      parameterInfo[i].limits[1] -= Y0_offset;
    }
  }
  nDegFreedom = theModel->GetNValidPixels() - nFreeParams;
  printf("%d free parameters (%d degrees of freedom)\n", nFreeParams, nDegFreedom);
  
  
  /* Copy initial parameter values into C array, correcting for X0,Y0 offsets */
  paramsVect = (double *) calloc(nParamsTot, sizeof(double));
  for (int i = 0; i < nParamsTot; i++) {
    if (theModel->GetParameterName(i) == X0_string) {
      paramsVect[i] = parameterList[i] - X0_offset;
    } else if (theModel->GetParameterName(i) == Y0_string) {
      paramsVect[i] = parameterList[i] - Y0_offset;
    } else
      paramsVect[i] = parameterList[i];
  }
  
  
  // OK, now we either print chi^2 value for the input parameters and quit, or
  // else call one of the solvers!
  if (options.printFitStatisticOnly) {
    printf("\n");
    status = 1;
    PrintResults(paramsVect, 0, 0, theModel, nFreeParams, parameterInfo, status);
    printf("\n");
    options.saveBestFitParams = false;
  }
  else {
    // DO THE FIT!
    printf("\nPerforming fit by minimizing ");
    if (options.useCashStatistic)
      printf("Cash statistic:\n");
    else if (options.usePoissonMLR)
      printf("Poisson MLR statistic:\n");
    else if (options.useModelForErrors)
      printf("chi^2 (model-based errors):\n");
    else
      printf("chi^2 (data-based errors):\n");
    
    if (options.solver == MPFIT_SOLVER) {
      printf("Calling Levenberg-Marquardt solver ...\n");
      status = LevMarFit(nParamsTot, nFreeParams, nPixels_tot, paramsVect, parameterInfo, 
      					theModel, options.ftol, paramLimitsExist, options.verbose);
    }
    else if (options.solver == DIFF_EVOLN_SOLVER) {
      printf("Calling Differential Evolution solver ..\n");
      status = DiffEvolnFit(nParamsTot, paramsVect, parameterInfo, theModel, options.ftol,
      			options.verbose);
      printf("\n");
      PrintResults(paramsVect, 0, 0, theModel, nFreeParams, parameterInfo, status);
      printf("\n");
    }
#ifndef NO_NLOPT
    else if (options.solver == NMSIMPLEX_SOLVER) {
      printf("Calling Nelder-Mead Simplex solver ..\n");
      status = NMSimplexFit(nParamsTot, paramsVect, parameterInfo, theModel, options.ftol,
      			options.verbose);
      printf("\n");
      PrintResults(paramsVect, 0, 0, theModel, nFreeParams, parameterInfo, status);
      printf("\n");
    }
    else if (options.solver == GENERIC_NLOPT_SOLVER) {
      printf("\nCalling miscellaneous NLOpt solver ..\n");
      status = NLOptFit(nParamsTot, paramsVect, parameterInfo, theModel, options.ftol,
      			options.verbose, options.nloptSolverName);
      printf("\n");
      PrintResults(paramsVect, 0, 0, theModel, nFreeParams, parameterInfo, status);
      printf("\n");
    }
#endif
  }


  // Optional bootstrap resampling

  if ((options.doBootstrap) && (options.bootstrapIterations > 0)) {
//    double **bootstrapParamsArray = NULL;
    if (options.outputBootstrapFileName.length() > 0) {
      bootstrapSaveFile_ptr = fopen(options.outputBootstrapFileName.c_str(), "w");
      // write general info + best-fitting params as a commented-out header
      SaveParameters2(bootstrapSaveFile_ptr, paramsVect, theModel, parameterInfo, progNameVersion, 
      				argc, argv, "#");
//      saveBootstrapResults = true;
      // Allocate 2D array to hold bootstrap results for each parameter
//       bootstrapParamsArray = (double **)calloc( (size_t)nParamsTot, sizeof(double *) );
//       for (int i = 0; i < nParamsTot; i++)
//         bootstrapParamsArray[i] = (double *)calloc( (size_t)options.bootstrapIterations, sizeof(double) );
    }
    
    printf("\nNow doing bootstrap resampling (%d iterations) to estimate errors...\n",
           options.bootstrapIterations);
    nSucessfulIterations = BootstrapErrors(paramsVect, parameterInfo, paramLimitsExist, 
    									theModel, options.ftol, options.bootstrapIterations, 
    									nFreeParams, theModel->WhichFitStatistic(), 
    									bootstrapSaveFile_ptr);
//  int BootstrapErrors( double *bestfitParams, mp_par *parameterLimits, bool paramLimitsExist, 
// 					ModelObject *theModel, double ftol, int nIterations, int nFreeParams,
// 					int whichStatistic, FILE *outputFile_ptr );
   
    // Save all generated parameter values to file, if user requested it
//     if (saveBootstrapResults) {
//       printf("Writing bootstrap parameter values to file %s...\n", options.outputBootstrapFileName.c_str());
//       FILE *outputFile_ptr = fopen(options.outputBootstrapFileName.c_str(), "w");
//       // write general info + best-fitting params as a commented-out header
//       SaveParameters2(outputFile_ptr, paramsVect, theModel, parameterInfo, progNameVersion, 
//       				argc, argv, "#");
//       // get & write column-titles header
//       string  headerLine = theModel->GetParamHeader();
//       fprintf(outputFile_ptr, "#\n# Bootstrap resampling output (%d iterations):\n%s\n", 
//       			options.bootstrapIterations, headerLine.c_str());
//       for (int nIter = 0; nIter < options.bootstrapIterations; nIter++) {
//         for (int i = 0; i < nParamsTot; i++)
//           fprintf(outputFile_ptr, "%f\t\t", bootstrapParamsArray[i][nIter]);
//         fprintf(outputFile_ptr, "\n");
//       }
//       fclose(outputFile_ptr);
//       for (int i = 0; i < nParamsTot; i++)
//         free(bootstrapParamsArray[i]);
//       free(bootstrapParamsArray);
//     }

  }


  // Handle assorted output requests
  // Note that from this point on, we handle failures reported by SaveVectorAsImage as
  // "warnings" and don't immediately exit, since we're close to the end of the program
  // anyway, and the user might just have given us a bad path for one of the output images
  if (options.saveBestFitParams) {
    printf("Saving best-fit parameters in file \"%s\"\n", options.outputParameterFileName.c_str());
    SaveParameters(paramsVect, theModel, parameterInfo, options.outputParameterFileName,
    								progNameVersion, argc, argv);
  }
  if (options.saveModel) {
    PrepareImageComments(&imageCommentsList, progNameVersion, &options);
    printf("Saving model image in file \"%s\"\n", options.outputModelFileName.c_str());
    status = SaveVectorAsImage(theModel->GetModelImageVector(), options.outputModelFileName, 
                      nColumns, nRows, imageCommentsList);
    if (status != 0) {
      fprintf(stderr, "\n*** WARNING: Failure saving model-image file \"%s\"!\n\n",
      				options.outputModelFileName.c_str());
    }
  }
  if (options.saveResidualImage) {
    printf("Saving residual (input - model) image in file \"%s\"\n", options.outputResidualFileName.c_str());
    status = SaveVectorAsImage(theModel->GetResidualImageVector(), options.outputResidualFileName, 
                      nColumns, nRows, imageCommentsList);
    if (status != 0) {
      fprintf(stderr, "\n*** WARNING: Failure saving residual-image file \"%s\"!\n\n",
      				options.outputResidualFileName.c_str());
    }
  }
  if (options.saveWeightImage) {
    printf("Saving weight image in file \"%s\"\n", options.outputWeightFileName.c_str());
    status = SaveVectorAsImage(theModel->GetWeightImageVector(), options.outputWeightFileName, 
                      nColumns, nRows, imageCommentsList);
    if (status != 0) {
      fprintf(stderr, "\n*** WARNING: Failure saving weight-image file \"%s\"!\n\n",
      				options.outputWeightFileName.c_str());
    }
  }


  // Free up memory
  free(allPixels);       // allocated in ReadImageAsVector()
  if (errorPixels_allocated)
    free(allErrorPixels);  // allocated in ReadImageAsVector()
  if (options.psfImagePresent)
    free(psfPixels);
  if (options.psfOversampledImagePresent)
    free(psfOversampledPixels);
  if (maskAllocated)
    free(allMaskPixels);
  free(paramsVect);
  if (parameterInfo_allocated)
    free(parameterInfo);
  delete theModel;
  
  printf("Done!\n\n");
  
  return 0;
}



void ProcessInput( int argc, char *argv[], commandOptions *theOptions )
{

  CLineParser *optParser = new CLineParser();

  /* SET THE USAGE/HELP   */
  optParser->AddUsageLine("Usage: ");
  optParser->AddUsageLine("   imfit [options] imagefile.fits");
  optParser->AddUsageLine(" -h  --help                   Prints this help");
  optParser->AddUsageLine(" -v  --version                Prints version number");
  optParser->AddUsageLine("     --list-functions         Prints list of available functions (components)");
  optParser->AddUsageLine("     --list-parameters        Prints list of parameter names for each available function");
  optParser->AddUsageLine("");
  optParser->AddUsageLine(" -c  --config <config-file>   configuration file [required!]");
  optParser->AddUsageLine("     --chisquare-only         Print fit statistic (e.g., chi^2) of input model and quit (no fitting done)");
  optParser->AddUsageLine("     --fitstat-only           Same as --chisquare-only");
  optParser->AddUsageLine("     --noise <noisemap.fits>  Noise image to use");
  optParser->AddUsageLine("     --mask <mask.fits>       Mask image to use");
  optParser->AddUsageLine("     --psf <psf.fits>         PSF image to use");
  optParser->AddUsageLine("");
  optParser->AddUsageLine("     --overpsf <psf.fits>      Oversampled PSF image to use");
  optParser->AddUsageLine("     --overpsf_scale <n>       Oversampling scale (integer)");
  optParser->AddUsageLine("     --overpsf_region <x1:x2,y1:y2>       Section of image to convolve with oversampled PSF");
  optParser->AddUsageLine("");
  optParser->AddUsageLine("     --nosubsampling          Do *not* do pixel subsampling near centers of functions");
  optParser->AddUsageLine("     --save-params <output-file>          Save best-fit parameters in config-file format [default = bestfit_parameters_imfit.dat]");
  optParser->AddUsageLine("     --save-model <outputname.fits>       Save best-fit model image");
  optParser->AddUsageLine("     --save-residual <outputname.fits>    Save residual (input - model) image");
  optParser->AddUsageLine("     --save-weights <outputname.fits>     Save weight image");
  optParser->AddUsageLine("");
  optParser->AddUsageLine("     --sky <sky-level>        Original sky background (ADUs) which was subtracted from image");
  optParser->AddUsageLine("     --gain <value>           Image A/D gain (e-/ADU)");
  optParser->AddUsageLine("     --readnoise <value>      Image read noise (e-)");
  optParser->AddUsageLine("     --exptime <value>        Exposure time in sec (only if image counts are ADU/sec)");
  optParser->AddUsageLine("     --ncombined <value>      Number of images averaged to make final image (if counts are average or median)");
  optParser->AddUsageLine("");
  optParser->AddUsageLine("     --errors-are-variances   Indicates that values in noise image = variances (instead of sigmas)");
  optParser->AddUsageLine("     --errors-are-weights     Indicates that values in noise image = weights (instead of sigmas)");
  optParser->AddUsageLine("     --mask-zero-is-bad       Indicates that zero values in mask = *bad* pixels");
  optParser->AddUsageLine("");
  optParser->AddUsageLine("     --model-errors           Use model values (instead of data) to estimate errors for chi^2 computation");
  optParser->AddUsageLine("     --cashstat               Use Cash statistic instead of chi^2");
  optParser->AddUsageLine("     --poisson-mlr            Use Poisson maximum-likelihood-ratio statistic instead of chi^2");
  optParser->AddUsageLine("     --mlr                    Same as --poisson-mlr");
  optParser->AddUsageLine("     --ftol                   Fractional tolerance in fit statistic for convergence [default = 1.0e-8]");
#ifndef NO_NLOPT
  optParser->AddUsageLine("     --nm                     Use Nelder-Mead simplex solver (instead of L-M)");
  optParser->AddUsageLine("     --nlopt <name>           Select miscellaneous NLopt solver");
#endif
  optParser->AddUsageLine("     --de                     Use differential evolution solver");
  optParser->AddUsageLine("");
  optParser->AddUsageLine("     --bootstrap <int>        Do this many iterations of bootstrap resampling to estimate errors");
  optParser->AddUsageLine("     --save-bootstrap <filename>        Save all bootstrap best-fit parameters to specified file");
  optParser->AddUsageLine("");
  optParser->AddUsageLine("     --quiet                  Turn off printing of updates during the fit");
  optParser->AddUsageLine("     --silent                 Turn off ALL printouts (except fatal errors)");
  optParser->AddUsageLine("     --loud                   Print extra info during the fit");
  optParser->AddUsageLine("");
  optParser->AddUsageLine("     --max-threads <int>      Maximum number of threads to use");
  optParser->AddUsageLine("");
  optParser->AddUsageLine("EXAMPLES:");
  optParser->AddUsageLine("   imfit -c model_config_a.dat ngc100.fits");
  optParser->AddUsageLine("   imfit -c model_config_b.dat ngc100.fits[405:700,844:1060] --mask ngc100_mask.fits[405:700,844:1060] --gain 4.5 --readnoise 0.7");
  optParser->AddUsageLine("");


  /* by default all options are checked on the command line and from option/resource file */
  optParser->AddFlag("help", "h");
  optParser->AddFlag("version", "v");
  optParser->AddFlag("list-functions");
  optParser->AddFlag("list-parameters");
  optParser->AddFlag("printimage");
  optParser->AddFlag("chisquare-only");
  optParser->AddFlag("fitstat-only");
  optParser->AddFlag("use-headers");
  optParser->AddFlag("errors-are-variances");
  optParser->AddFlag("errors-are-weights");
  optParser->AddFlag("mask-zero-is-bad");
  optParser->AddFlag("nosubsampling");
  optParser->AddFlag("model-errors");
  optParser->AddFlag("cashstat");
  optParser->AddFlag("poisson-mlr");
  optParser->AddFlag("mlr");
#ifndef NO_NLOPT
  optParser->AddFlag("nm");
  optParser->AddOption("nlopt");
#endif
  optParser->AddFlag("de");
  optParser->AddFlag("quiet");
  optParser->AddFlag("silent");
  optParser->AddFlag("loud");
  optParser->AddOption("noise");      /* an option (takes an argument), supporting only long form */
  optParser->AddOption("mask");
  optParser->AddOption("psf");
  optParser->AddOption("overpsf");
  optParser->AddOption("overpsf_scale");
  optParser->AddOption("overpsf_region");
  optParser->AddOption("save-params");
  optParser->AddOption("save-model");
  optParser->AddOption("save-residual");
  optParser->AddOption("save-weights");
  optParser->AddOption("sky");
  optParser->AddOption("gain");
  optParser->AddOption("readnoise");
  optParser->AddOption("exptime");
  optParser->AddOption("ncombined");
  optParser->AddOption("ftol");
  optParser->AddOption("bootstrap");
  optParser->AddOption("save-bootstrap");
  optParser->AddOption("config", "c");        /* an option (takes an argument), supporting both short & long forms */
  optParser->AddOption("max-threads");

  // Comment this out if you want unrecognized (e.g., mis-spelled) flags and options
  // to be ignored only, rather than causing program to exit
  optParser->UnrecognizedAreErrors();
  
  /* parse the command line:  */
  int status = optParser->ParseCommandLine( argc, argv );
  if (status < 0) {
    printf("\nError on command line... quitting...\n\n");
    delete optParser;
    exit(1);
  }


  /* Process the results: actual arguments, if any: */
  if (optParser->nArguments() > 0) {
    theOptions->imageFileName = optParser->GetArgument(0);
    theOptions->noImage = false;
    printf("\tImage file = %s\n", theOptions->imageFileName.c_str());
  }

  /* Process the results: options */
  // First four are options which print useful info and then exit the program
  if ( optParser->FlagSet("help") || optParser->CommandLineEmpty() ) {
    optParser->PrintUsage();
    delete optParser;
    exit(1);
  }
  if ( optParser->FlagSet("version") ) {
    printf("imfit version %s\n\n", VERSION_STRING);
    delete optParser;
    exit(1);
  }
  if (optParser->FlagSet("list-functions")) {
    PrintAvailableFunctions();
    delete optParser;
    exit(1);
  }
  if (optParser->FlagSet("list-parameters")) {
    ListFunctionParameters();
    delete optParser;
    exit(1);
  }

  if (optParser->FlagSet("printimage")) {
    theOptions->printImages = true;
  }
  if (optParser->FlagSet("chisquare-only")) {
    printf("\t* No fitting will be done!\n");
    theOptions->printFitStatisticOnly = true;
  }
  if (optParser->FlagSet("fitstat-only")) {
    printf("\t* No fitting will be done!\n");
    theOptions->printFitStatisticOnly = true;
  }
  if (optParser->FlagSet("model-errors")) {
  	printf("\t* Using model counts instead of data to compute errors for chi^2\n");
  	theOptions->useModelForErrors = true;
  }
  if (optParser->FlagSet("cashstat")) {
  	printf("\t* Using standard Cash statistic instead of chi^2 for minimization!\n");
  	theOptions->useCashStatistic = true;
  }
  if ( (optParser->FlagSet("poisson-mlr")) || (optParser->FlagSet("mlr")) ) {
  	printf("\t* Using Poisson maximum-likelihood-ratio statistic instead of chi^2 for minimization!\n");
  	theOptions->usePoissonMLR = true;
  }
#ifndef NO_NLOPT
  if (optParser->FlagSet("nm")) {
  	printf("\t* Nelder-Mead simplex solver selected!\n");
  	theOptions->solver = NMSIMPLEX_SOLVER;
  }
  if (optParser->OptionSet("nlopt")) {
    theOptions->solver = GENERIC_NLOPT_SOLVER;
    theOptions->nloptSolverName = optParser->GetTargetString("nlopt");
    if (! ValidNLOptSolverName(theOptions->nloptSolverName)) {
      fprintf(stderr, "*** ERROR: \"%s\" is not a valid NLOpt solver name!\n", 
      			theOptions->nloptSolverName.c_str());
      fprintf(stderr, "    (valid names for --nlopt: COBYLA, BOBYQA, NEWUOA, PRAXIS, NM, SBPLX)\n");
      delete optParser;
      exit(1);
    }
    printf("\tNLopt solver = %s\n", theOptions->nloptSolverName.c_str());
  }
#endif
  if (optParser->FlagSet("de")) {
  	printf("\t* Differential Evolution selected!\n");
  	theOptions->solver = DIFF_EVOLN_SOLVER;
  }
  if (optParser->FlagSet("nosubsampling")) {
    theOptions->subsamplingFlag = false;
  }
  if (optParser->FlagSet("silent")) {
    theOptions->verbose = -1;
  }
  if (optParser->FlagSet("quiet")) {
    theOptions->verbose = 0;
  }
  if (optParser->FlagSet("loud")) {
    theOptions->verbose = 2;
  }
  if (optParser->FlagSet("use-headers")) {
    theOptions->useImageHeader = true;
  }
  if (optParser->FlagSet("errors-are-variances")) {
    theOptions->errorType = WEIGHTS_ARE_VARIANCES;
  }
  if (optParser->FlagSet("errors-are-weights")) {
    theOptions->errorType = WEIGHTS_ARE_WEIGHTS;
  }
  if (optParser->FlagSet("mask-zero-is-bad")) {
    theOptions->maskFormat = MASK_ZERO_IS_BAD;
  }
  if (optParser->OptionSet("config")) {
    theOptions->configFileName = optParser->GetTargetString("config");
    printf("\tconfiguration file = %s\n", theOptions->configFileName.c_str());
  }
  if (optParser->OptionSet("noise")) {
    theOptions->noiseFileName = optParser->GetTargetString("noise");
    theOptions->noiseImagePresent = true;
    printf("\tnoise image = %s\n", theOptions->noiseFileName.c_str());
  }
  if (optParser->OptionSet("psf")) {
    theOptions->psfFileName = optParser->GetTargetString("psf");
    theOptions->psfImagePresent = true;
    printf("\tPSF image = %s\n", theOptions->psfFileName.c_str());
  }
  if (optParser->OptionSet("overpsf")) {
    theOptions->psfOversampledFileName = optParser->GetTargetString("overpsf");
    theOptions->psfOversampledImagePresent = true;
    printf("\tOversampled PSF image = %s\n", theOptions->psfOversampledFileName.c_str());
  }
  if (optParser->OptionSet("overpsf_scale")) {
    if (NotANumber(optParser->GetTargetString("overpsf_scale").c_str(), 0, kPosInt)) {
      fprintf(stderr, "*** ERROR: overpsf_scale should be a positive integer!\n");
      delete optParser;
      exit(1);
    }
    theOptions->psfOversamplingScale = atoi(optParser->GetTargetString("overpsf_scale").c_str());
    printf("\tPSF oversampling scale = %d\n", theOptions->psfOversamplingScale);
  }
  if (optParser->OptionSet("overpsf_region")) {
    theOptions->psfOversampleRegion = optParser->GetTargetString("overpsf_region");
    theOptions->oversampleRegionSet = true;
    printf("\tPSF oversampling region = %s\n", theOptions->psfOversampleRegion.c_str());
  }
  if (optParser->OptionSet("mask")) {
    theOptions->maskFileName = optParser->GetTargetString("mask");
    theOptions->maskImagePresent = true;
    printf("\tmask image = %s\n", theOptions->maskFileName.c_str());
  }
  if (optParser->OptionSet("save-model")) {
    theOptions->outputModelFileName = optParser->GetTargetString("save-model");
    theOptions->saveModel = true;
    printf("\toutput best-fit model image = %s\n", theOptions->outputModelFileName.c_str());
  }
  if (optParser->OptionSet("save-residual")) {
    theOptions->outputResidualFileName = optParser->GetTargetString("save-residual");
    theOptions->saveResidualImage = true;
    printf("\toutput residual (input - model) image = %s\n", theOptions->outputResidualFileName.c_str());
  }
  if (optParser->OptionSet("save-weights")) {
    theOptions->outputWeightFileName = optParser->GetTargetString("save-weights");
    theOptions->saveWeightImage = true;
    printf("\toutput weight image = %s\n", theOptions->outputWeightFileName.c_str());
  }
  if (optParser->OptionSet("save-params")) {
    theOptions->outputParameterFileName = optParser->GetTargetString("save-params");
    theOptions->saveBestFitParams = true;
    printf("\toutput best-fit parameter file = %s\n", theOptions->outputParameterFileName.c_str());
  }
  if (optParser->OptionSet("sky")) {
    if (NotANumber(optParser->GetTargetString("sky").c_str(), 0, kAnyReal)) {
      fprintf(stderr, "*** ERROR: sky should be a real number!\n");
      delete optParser;
      exit(1);
    }
    theOptions->originalSky = atof(optParser->GetTargetString("sky").c_str());
    theOptions->originalSkySet = true;
    printf("\toriginal sky level = %g ADU\n", theOptions->originalSky);
  }
  if (optParser->OptionSet("gain")) {
    if (NotANumber(optParser->GetTargetString("gain").c_str(), 0, kPosReal)) {
      fprintf(stderr, "*** ERROR: gain should be a positive real number!\n");
      delete optParser;
      exit(1);
    }
    theOptions->gain = atof(optParser->GetTargetString("gain").c_str());
    theOptions->gainSet = true;
    printf("\tgain = %g e-/ADU\n", theOptions->gain);
  }
  if (optParser->OptionSet("readnoise")) {
    if (NotANumber(optParser->GetTargetString("readnoise").c_str(), 0, kPosReal)) {
      fprintf(stderr, "*** ERROR: read noise should be a non-negative real number!\n");
      delete optParser;
      exit(1);
    }
    theOptions->readNoise = atof(optParser->GetTargetString("readnoise").c_str());
    theOptions->readNoiseSet = true;
    printf("\tread noise = %g e-\n", theOptions->readNoise);
  }
  if (optParser->OptionSet("exptime")) {
    if (NotANumber(optParser->GetTargetString("exptime").c_str(), 0, kPosReal)) {
      fprintf(stderr, "*** ERROR: exptime should be a positive real number!\n");
      delete optParser;
      exit(1);
    }
    theOptions->expTime = atof(optParser->GetTargetString("exptime").c_str());
    theOptions->expTimeSet = true;
    printf("\texposure time = %g sec\n", theOptions->expTime);
  }
  if (optParser->OptionSet("ncombined")) {
    if (NotANumber(optParser->GetTargetString("ncombined").c_str(), 0, kPosInt)) {
      fprintf(stderr, "*** ERROR: ncombined should be a positive integer!\n");
      delete optParser;
      exit(1);
    }
    theOptions->nCombined = atoi(optParser->GetTargetString("ncombined").c_str());
    theOptions->nCombinedSet = true;
    printf("\tn_combined = %d\n", theOptions->nCombined);
  }
  if (optParser->OptionSet("ftol")) {
    if (NotANumber(optParser->GetTargetString("ftol").c_str(), 0, kPosReal)) {
      fprintf(stderr, "*** ERROR: ftol should be a positive real number!\n");
      delete optParser;
      exit(1);
    }
    theOptions->ftol = atof(optParser->GetTargetString("ftol").c_str());
    theOptions->ftolSet = true;
    printf("\tfractional tolerance ftol for fit-statistic convergence = %g\n", theOptions->ftol);
  }
  if (optParser->OptionSet("bootstrap")) {
    if (NotANumber(optParser->GetTargetString("bootstrap").c_str(), 0, kPosInt)) {
      printf("*** ERROR: number of bootstrap iterations should be a positive integer!\n");
      delete optParser;
      exit(1);
    }
    theOptions->doBootstrap = true;
    theOptions->bootstrapIterations = atol(optParser->GetTargetString("bootstrap").c_str());
    printf("\tnumber of bootstrap iterations = %d\n", theOptions->bootstrapIterations);
  }
  if (optParser->OptionSet("save-bootstrap")) {
    theOptions->outputBootstrapFileName = optParser->GetTargetString("save-bootstrap");
    theOptions->saveBootstrap = true;
    printf("\tbootstrap best-fit parameters to be saved in %s\n", theOptions->outputBootstrapFileName.c_str());
  }
  if (optParser->OptionSet("max-threads")) {
    if (NotANumber(optParser->GetTargetString("max-threads").c_str(), 0, kPosInt)) {
      fprintf(stderr, "*** ERROR: max-threads should be a positive integer!\n\n");
      delete optParser;
      exit(1);
    }
    theOptions->maxThreads = atol(optParser->GetTargetString("max-threads").c_str());
    theOptions->maxThreadsSet = true;
  }

  delete optParser;

}



// Note that we only use options from the config file if they have *not*
// already been set by the command line (i.e., command-line options override
// config-file values).
void HandleConfigFileOptions( configOptions *configFileOptions, commandOptions *mainOptions )
{
	double  newDblVal;
	int  newIntVal;
	
  if (configFileOptions->nOptions == 0)
    return;

  for (int i = 0; i < configFileOptions->nOptions; i++) {
    
    if (configFileOptions->optionNames[i] == kGainString) {
      if (mainOptions->gainSet) {
        printf("Gain value in config file ignored (using command-line value)\n");
      } else {
        newDblVal = strtod(configFileOptions->optionValues[i].c_str(), NULL);
        printf("Value from config file: gain = %f e-/ADU\n", newDblVal);
        mainOptions->gain = newDblVal;
      }
      continue;
    }
    if (configFileOptions->optionNames[i] == kReadNoiseString) {
      if (mainOptions->readNoiseSet) {
        printf("Read-noise value in config file ignored (using command-line value)\n");
      } else {
        newDblVal = strtod(configFileOptions->optionValues[i].c_str(), NULL);
        printf("Value from config file: read noise = %f e-\n", newDblVal);
        mainOptions->readNoise = newDblVal;
      }
      continue;
    }
    if (configFileOptions->optionNames[i] == kExpTimeString) {
      if (mainOptions->expTimeSet) {
        printf("Read-noise value in config file ignored (using command-line value)\n");
      } else {
        newDblVal = strtod(configFileOptions->optionValues[i].c_str(), NULL);
        printf("Value from config file: exposure time = %f sec\n", newDblVal);
        mainOptions->expTime = newDblVal;
      }
      continue;
    }
    if (configFileOptions->optionNames[i] == kOriginalSkyString) {
      if (mainOptions->originalSkySet) {
        printf("Original-sky value in config file ignored (using command-line value)\n");
      } else {
        newDblVal = strtod(configFileOptions->optionValues[i].c_str(), NULL);
        printf("Value from config file: original sky = %f\n", newDblVal);
        mainOptions->originalSky = newDblVal;
      }
      continue;
    }
    if (configFileOptions->optionNames[i] == kNCombinedString) {
      if (mainOptions->nCombinedSet) {
        printf("nCombined value in config file ignored (using command-line value)\n");
      } else {
        newIntVal = atoi(configFileOptions->optionValues[i].c_str());
        printf("Value from config file: nCombined = %d\n", newIntVal);
        mainOptions->nCombined = newIntVal;
      }
      continue;
    }
    // we only get here if we encounter an unknown option
    printf("Unknown keyword (\"%s\") in config file ignored\n", 
    				configFileOptions->optionNames[i].c_str());
    
  }
}



/* Function which takes the user-supplied image filename and determines what,
 * if any, x0 and y0 pixel offsets are implied by any section specification
 * in the filename.  Note that offsets are always >= 0.
 */
void DetermineImageOffset( const std::string &fullImageName, double *x_offset,
					double *y_offset)
{
  int  xStart, yStart;

  GetPixelStartCoords(fullImageName, &xStart, &yStart);
  *x_offset = xStart - 1;
  *y_offset = yStart - 1;
}



/* Function which prepares a vector of strings containing useful information
 * about the fit -- currently just the name of the saved best-fit parameter file
 * the name of the PSF image used (if any), and the name and version number
 * of imfit -- which will be written to the FITS header of an output image.
 */
void PrepareImageComments( vector<string> *comments, const string &programName, 
                           commandOptions *mainOptions )
{
  char  *my_string;
  
  // WARNING: This code currently leaks (small amounts of) memory
  // [ever time we re-allocate memory to my_string via asprintf]
  asprintf(&my_string, "Image generated by %s", programName.c_str());
  comments->push_back(string(my_string));
  asprintf(&my_string, "Using parameters saved in file: %s", mainOptions->outputParameterFileName.c_str());
  comments->push_back(string(my_string));
  if (mainOptions->psfImagePresent) {
    asprintf(&my_string, "Convolved with PSF image: %s", mainOptions->psfFileName.c_str());
    comments->push_back(string(my_string));
  }
}




/* END OF FILE: imfit_main.cpp ------------------------------------------- */<|MERGE_RESOLUTION|>--- conflicted
+++ resolved
@@ -82,15 +82,9 @@
 
 
 #ifdef USE_OPENMP
-<<<<<<< HEAD
 #define VERSION_STRING      "1.1-osamp-dev (OpenMP-enabled)"
 #else
 #define VERSION_STRING      "1.1-osamp-dev"
-=======
-#define VERSION_STRING      "1.1 (OpenMP-enabled)"
-#else
-#define VERSION_STRING      "1.1"
->>>>>>> 3b069fd3
 #endif
 
 
