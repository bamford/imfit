--- conflicted
+++ resolved
@@ -107,13 +107,8 @@
     // 2D only
     void UpdateWeightVector(  );
 
-<<<<<<< HEAD
-     // common (currently not specialized or used by ModelObject1d)
-    virtual double ComputeModCashStatDeviate( int i, int i_model );
-=======
      // common, not specialized (currently not specialized or used by ModelObject1d)
     virtual double ComputePoissonMLRDeviate( int i, int i_model );
->>>>>>> 3b069fd3
 
     // Specialized by ModelObject1D
     virtual void ComputeDeviates( double yResults[], double params[] );
@@ -123,12 +118,7 @@
 
     virtual void UseCashStatistic( );
 
-<<<<<<< HEAD
-    virtual void UseModifiedCashStatistic( );
-=======
-     // common, not specialized
     virtual void UsePoissonMLR( );
->>>>>>> 3b069fd3
  
     virtual bool UsingCashStatistic( );
  
