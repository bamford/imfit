--- conflicted
+++ resolved
@@ -31,17 +31,11 @@
 #include "param_struct.h"
 #include "statistics.h"
 #include "utilities_pub.h"
-<<<<<<< HEAD
-#include "nmsimplex_fit.h"
-#include "nlopt_fit.h"
 #include "solver_results.h"
-=======
-#include "mpfit_cpp.h"
 #ifndef NO_NLOPT
 #include "nmsimplex_fit.h"
 #include "nlopt_fit.h"
 #endif
->>>>>>> d6a02520
 
 #define  FILE_OPEN_ERR_STRING "\n   Couldn't open file \"%s\"\n\n"
 
